# (C) Copyright 2020- ECMWF.
# This software is licensed under the terms of the Apache Licence Version 2.0
# which can be obtained at http://www.apache.org/licenses/LICENSE-2.0.
# In applying this licence, ECMWF does not waive the privileges and immunities
# granted to it by virtue of its status as an intergovernmental organisation
# nor does it submit to any jurisdiction.

"""
Test :any:`Job` and its ability to derive job size
"""

import pytest

from ifsbench import Job, CpuConfiguration, CpuBinding, CpuDistribution


@pytest.mark.parametrize(
    'cpu_config',
    [
        {'sockets_per_node': 2, 'cores_per_socket': 8, 'threads_per_core': 2},
        {
            'sockets_per_node': 2,
            'cores_per_socket': 8,
            'threads_per_core': 2,
            'gpus_per_node': 4,
        },
        {
            'threads_per_core': 2,
            'gpus_per_node': 4,
        },
    ],
)
def test_cpuconfiguration_from_config_dump_config(cpu_config):

    cc = CpuConfiguration.from_config(cpu_config)

    conf_out = cc.dump_config(with_class=True)

    clsname = conf_out.pop('classname')
    assert clsname == 'CpuConfiguration'

    for field in CpuConfiguration.model_fields.keys():
        if field not in cpu_config:
            value = conf_out.pop(field)
            # pylint: disable=unsubscriptable-object
            assert value == CpuConfiguration.model_fields[field].get_default()
            # pylint: enable=unsubscriptable-object
    assert conf_out == cpu_config


@pytest.mark.parametrize(
    'cpu_config,expected_cores_per_node',
    [
        ({'sockets_per_node': 2, 'cores_per_socket': 8, 'threads_per_core': 2}, 16),
        (
            {
                'cores_per_socket': 8,
                'threads_per_core': 2,
                'gpus_per_node': 4,
            },
            8,
        ),
        (
            {
                'threads_per_core': 2,
                'gpus_per_node': 4,
            },
            1,
        ),
    ],
)
def test_cpuconfiguration_cores_per_node(cpu_config, expected_cores_per_node):

    cc = CpuConfiguration.from_config(cpu_config)

<<<<<<< HEAD
    cpn = cc.cores_per_node()
=======
    cpn = cc.cores_per_node
>>>>>>> eb80a5c2

    assert cpn == expected_cores_per_node


@pytest.mark.parametrize(
    'cpu_config,expected_threads_per_node',
    [
        ({'sockets_per_node': 2, 'cores_per_socket': 8, 'threads_per_core': 2}, 32),
        (
            {
                'cores_per_socket': 8,
                'threads_per_core': 2,
                'gpus_per_node': 4,
            },
            16,
        ),
        (
            {
                'gpus_per_node': 4,
            },
            1,
        ),
    ],
)
def test_cpuconfiguration_threads_per_node(cpu_config, expected_threads_per_node):

    cc = CpuConfiguration.from_config(cpu_config)

<<<<<<< HEAD
    tpn = cc.threads_per_node()
=======
    tpn = cc.threads_per_node
>>>>>>> eb80a5c2

    assert tpn == expected_threads_per_node


@pytest.mark.parametrize(
    'jobargs',
    [
        # Only specify number of tasks:
        {'tasks': 64},
        # Specify nodes and number of tasks per node:
        {'nodes': 4, 'tasks_per_node': 16},
        # Specify tasks and gpus_per_task.
        {'tasks': 64, 'gpus_per_task': 32},
    ],
)
def test_job_from_config_dump_config(jobargs):
    job = Job.from_config(jobargs)

    conf_out = job.dump_config()

    assert conf_out == jobargs


@pytest.mark.parametrize(
    'cpu_config,jobargs,jobattrs',
    [
        # Only specify number of tasks:
        (
            {'sockets_per_node': 2, 'cores_per_socket': 8, 'threads_per_core': 2},
            {'tasks': 64},
            {
                'tasks': 64,
                'nodes': 4,
                'tasks_per_node': 16,
                'tasks_per_socket': None,
                'cpus_per_task': None,
                'threads_per_core': None,
                'bind': None,
                'distribute_remote': None,
                'distribute_local': None,
            },
        ),
        # Specify nodes and number of tasks per node:
        (
            {'sockets_per_node': 2, 'cores_per_socket': 8, 'threads_per_core': 2},
            {'nodes': 4, 'tasks_per_node': 16},
            {
                'tasks': 64,
                'nodes': 4,
                'tasks_per_node': 16,
                'tasks_per_socket': None,
                'cpus_per_task': None,
                'threads_per_core': None,
                'bind': None,
                'distribute_remote': None,
                'distribute_local': None,
            },
        ),
        # Specify nodes and number of tasks per socket:
        (
            {'sockets_per_node': 2, 'cores_per_socket': 8, 'threads_per_core': 2},
            {'nodes': 4, 'tasks_per_socket': 8},
            {
                'tasks': 64,
                'nodes': 4,
                'tasks_per_node': 16,
                'tasks_per_socket': 8,
                'cpus_per_task': None,
                'threads_per_core': None,
                'bind': None,
                'distribute_remote': None,
                'distribute_local': None,
            },
        ),
        # Specify nodes and number of tasks per socket with hyperthreading:
        (
            {'sockets_per_node': 2, 'cores_per_socket': 8, 'threads_per_core': 2},
            {'nodes': 4, 'tasks_per_socket': 16, 'threads_per_core': 2},
            {
                'tasks': 128,
                'nodes': 4,
                'tasks_per_node': 32,
                'tasks_per_socket': 16,
                'cpus_per_task': None,
                'threads_per_core': 2,
                'bind': None,
                'distribute_remote': None,
                'distribute_local': None,
            },
        ),
        # Undersubscribe nodes:
        (
            {'sockets_per_node': 2, 'cores_per_socket': 8, 'threads_per_core': 2},
            {'nodes': 4, 'tasks_per_socket': 2},
            {
                'tasks': 16,
                'nodes': 4,
                'tasks_per_node': 4,
                'tasks_per_socket': 2,
                'cpus_per_task': None,
                'threads_per_core': None,
                'bind': None,
                'distribute_remote': None,
                'distribute_local': None,
            },
        ),
        # Fewer tasks than available:
        (
            {'sockets_per_node': 2, 'cores_per_socket': 8, 'threads_per_core': 2},
            {'tasks': 60, 'nodes': 4},
            {
                'tasks': 60,
                'nodes': 4,
                'tasks_per_node': 16,
                'tasks_per_socket': None,
                'cpus_per_task': None,
                'threads_per_core': None,
                'bind': None,
                'distribute_remote': None,
                'distribute_local': None,
            },
        ),
        # Specify number of tasks that is less than total available in required nodes
        (
            {'sockets_per_node': 2, 'cores_per_socket': 8, 'threads_per_core': 2},
            {'tasks': 60},
            {
                'tasks': 60,
                'nodes': 4,
                'tasks_per_node': 16,
                'tasks_per_socket': None,
                'cpus_per_task': None,
                'threads_per_core': None,
                'bind': None,
                'distribute_remote': None,
                'distribute_local': None,
            },
        ),
        # Hybrid MPI+OpenMP
        (
            {'sockets_per_node': 2, 'cores_per_socket': 8, 'threads_per_core': 2},
            {'tasks': 16, 'cpus_per_task': 4},
            {
                'tasks': 16,
                'nodes': 4,
                'tasks_per_node': 4,
                'tasks_per_socket': None,
                'cpus_per_task': 4,
                'threads_per_core': None,
                'bind': None,
                'distribute_remote': None,
                'distribute_local': None,
            },
        ),
        # Hybrid MPI+OpenMP+SMT
        (
            {'sockets_per_node': 2, 'cores_per_socket': 8, 'threads_per_core': 2},
            {'tasks': 16, 'cpus_per_task': 8, 'threads_per_core': 2},
            {
                'tasks': 16,
                'nodes': 4,
                'tasks_per_node': 2,
                'tasks_per_socket': None,
                'cpus_per_task': 8,
                'threads_per_core': 2,
                'bind': None,
                'distribute_remote': None,
                'distribute_local': None,
            },
        ),
        # Hybrid MPI+OpenMP+SMT undersubscribed
        (
            {'sockets_per_node': 2, 'cores_per_socket': 8, 'threads_per_core': 2},
            {'tasks': 14, 'cpus_per_task': 8, 'threads_per_core': 2},
            {
                'tasks': 14,
                'nodes': 4,
                'tasks_per_node': 2,
                'tasks_per_socket': None,
                'cpus_per_task': 8,
                'threads_per_core': 2,
                'bind': None,
                'distribute_remote': None,
                'distribute_local': None,
            },
        ),
        # Hybrid MPI+OpenMP+SMT with binding
        (
            {'sockets_per_node': 2, 'cores_per_socket': 8, 'threads_per_core': 2},
            {
                'tasks': 16,
                'cpus_per_task': 8,
                'threads_per_core': 2,
                'bind': CpuBinding.BIND_CORES,
            },
            {
                'tasks': 16,
                'nodes': 4,
                'tasks_per_node': 2,
                'tasks_per_socket': None,
                'cpus_per_task': 8,
                'threads_per_core': 2,
                'bind': CpuBinding.BIND_CORES,
                'distribute_remote': None,
                'distribute_local': None,
            },
        ),
        # Specify nodes and number of tasks per node with remote distribution strategy:
        (
            {'sockets_per_node': 2, 'cores_per_socket': 8, 'threads_per_core': 2},
            {
                'nodes': 4,
                'tasks_per_node': 16,
                'distribute_remote': CpuDistribution.DISTRIBUTE_CYCLIC,
            },
            {
                'tasks': 64,
                'nodes': 4,
                'tasks_per_node': 16,
                'tasks_per_socket': None,
                'cpus_per_task': None,
                'threads_per_core': None,
                'bind': None,
                'distribute_remote': CpuDistribution.DISTRIBUTE_CYCLIC,
                'distribute_local': None,
            },
        ),
        # Specify nodes and number of tasks per node with local distribution strategy:
        (
            {'sockets_per_node': 2, 'cores_per_socket': 8, 'threads_per_core': 2},
            {
                'nodes': 4,
                'tasks_per_node': 16,
                'distribute_local': CpuDistribution.DISTRIBUTE_BLOCK,
            },
            {
                'tasks': 64,
                'nodes': 4,
                'tasks_per_node': 16,
                'tasks_per_socket': None,
                'cpus_per_task': None,
                'threads_per_core': None,
                'bind': None,
                'distribute_remote': None,
                'distribute_local': CpuDistribution.DISTRIBUTE_BLOCK,
            },
        ),
        # Only specify number of tasks and use GPUs:
        (
            {
                'sockets_per_node': 2,
                'cores_per_socket': 8,
                'threads_per_core': 2,
                'gpus_per_node': 4,
            },
            {'tasks': 64, 'gpus_per_task': 1},
            {
                'tasks': 64,
                'nodes': 16,
                'tasks_per_node': 4,
                'tasks_per_socket': None,
                'cpus_per_task': None,
                'threads_per_core': None,
                'gpus_per_task': 1,
                'bind': None,
                'distribute_remote': None,
                'distribute_local': None,
            },
        ),
        # Only specify number of tasks and tasks_per_node and use GPUs:
        (
            {
                'sockets_per_node': 2,
                'cores_per_socket': 8,
                'threads_per_core': 2,
                'gpus_per_node': 4,
            },
            {'tasks': 64, 'tasks_per_node': 4, 'gpus_per_task': 1},
            {
                'tasks': 64,
                'nodes': 16,
                'tasks_per_node': 4,
                'tasks_per_socket': None,
                'cpus_per_task': None,
                'threads_per_core': None,
                'gpus_per_task': 1,
                'bind': None,
                'distribute_remote': None,
                'distribute_local': None,
            },
        ),
        # Only specify number of tasks and tasks_per_node and an incomatible
        # number of GPUs:
        (
            {
                'sockets_per_node': 2,
                'cores_per_socket': 8,
                'threads_per_core': 2,
                'gpus_per_node': 4,
            },
            {'tasks': 64, 'tasks_per_node': 4, 'gpus_per_task': 2},
            {},
        ),
        # Only specify number of tasks and tasks_per_node and use GPUs:
        (
            {
                'sockets_per_node': 2,
                'cores_per_socket': 8,
                'threads_per_core': 2,
                'gpus_per_node': 4,
            },
            {'tasks': 64, 'tasks_per_node': 2, 'gpus_per_task': 1},
            {
                'tasks': 64,
                'nodes': 32,
                'tasks_per_node': 2,
                'tasks_per_socket': None,
                'cpus_per_task': None,
                'gpus_per_task': 1,
                'threads_per_core': None,
                'bind': None,
                'distribute_remote': None,
                'distribute_local': None,
            },
        ),
        # Mismatch between gpus_per_node and gpus_per_task.
        (
            {
                'sockets_per_node': 2,
                'cores_per_socket': 56,
                'threads_per_core': 2,
                'gpus_per_node': 8,
            },
            {'tasks': 64, 'gpus_per_task': 32},
            None,
        ),
    ],
)
def test_job_calculate_missing(cpu_config, jobargs, jobattrs):
    """
    Test various configuration specifications and fill-in for derived values.
    If jobattrs is empty, creating the job is assumed to fail with a ValueError.
    """

    cpu_config = CpuConfiguration(
        sockets_per_node=cpu_config['sockets_per_node'],
        cores_per_socket=cpu_config['cores_per_socket'],
        threads_per_core=cpu_config['threads_per_core'],
        gpus_per_node=cpu_config.pop('gpus_per_node', 0),
    )

    job = Job(**jobargs)

    if jobattrs:
        job.calculate_missing(cpu_config)
    else:
        with pytest.raises(ValueError):
            job.calculate_missing(cpu_config)
        return

    for attr, value in jobattrs.items():
        assert getattr(job, attr) == value


@pytest.mark.parametrize(
    'cpu_config,jobargs,jobattrs',
    [
        # Clone after applying CpuConfiguration
        (
            {'sockets_per_node': 2, 'cores_per_socket': 8, 'threads_per_core': 2},
            {'tasks': 64},
            {
                'tasks': 64,
                'nodes': 4,
                'tasks_per_node': 16,
                'tasks_per_socket': None,
                'cpus_per_task': None,
                'threads_per_core': None,
                'bind': None,
                'distribute_remote': None,
                'distribute_local': None,
            },
        ),
        # Specify nodes and number of tasks per node:
        (
            {'sockets_per_node': 2, 'cores_per_socket': 8, 'threads_per_core': 2},
            {'nodes': 4, 'tasks_per_node': 16},
            {
                'tasks': 64,
                'nodes': 4,
                'tasks_per_node': 16,
                'tasks_per_socket': None,
                'cpus_per_task': None,
                'threads_per_core': None,
                'bind': None,
                'distribute_remote': None,
                'distribute_local': None,
            },
        ),
        # Clone without applying any config
        (
            None,
            {'tasks': 64, 'tasks_per_node': 2, 'gpus_per_task': 1},
            {
                'tasks': 64,
                'nodes': None,
                'tasks_per_node': 2,
                'tasks_per_socket': None,
                'cpus_per_task': None,
                'gpus_per_task': 1,
                'threads_per_core': None,
                'bind': None,
                'distribute_remote': None,
                'distribute_local': None,
            },
        ),
    ],
)
def test_job_clone(cpu_config, jobargs, jobattrs):

    job = Job(**jobargs)

    if cpu_config:
        cpu_conf = CpuConfiguration(
            sockets_per_node=cpu_config['sockets_per_node'],
            cores_per_socket=cpu_config['cores_per_socket'],
            threads_per_core=cpu_config['threads_per_core'],
            gpus_per_node=cpu_config.pop('gpus_per_node', 0),
        )
        job.calculate_missing(cpu_conf)

    cloned_job = job.clone()

    for attr, value in jobattrs.items():
        assert getattr(cloned_job, attr) == value

    job.distribute_remote = 'user'

    assert cloned_job.distribute_remote is None<|MERGE_RESOLUTION|>--- conflicted
+++ resolved
@@ -73,11 +73,7 @@
 
     cc = CpuConfiguration.from_config(cpu_config)
 
-<<<<<<< HEAD
-    cpn = cc.cores_per_node()
-=======
     cpn = cc.cores_per_node
->>>>>>> eb80a5c2
 
     assert cpn == expected_cores_per_node
 
@@ -106,11 +102,7 @@
 
     cc = CpuConfiguration.from_config(cpu_config)
 
-<<<<<<< HEAD
-    tpn = cc.threads_per_node()
-=======
     tpn = cc.threads_per_node
->>>>>>> eb80a5c2
 
     assert tpn == expected_threads_per_node
 
