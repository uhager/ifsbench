--- conflicted
+++ resolved
@@ -328,8 +328,6 @@
 
 
 @pytest.mark.parametrize(
-<<<<<<< HEAD
-=======
     'handler_in, handler_add',
     [
         (
@@ -404,7 +402,6 @@
 
 
 @pytest.mark.parametrize(
->>>>>>> eb80a5c2
     'handler_data, env_in, env_out',
     [
         ((), {}, {}),
